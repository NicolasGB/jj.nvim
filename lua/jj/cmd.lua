--- conflicted
+++ resolved
@@ -167,11 +167,12 @@
 
   -- Build command parts.
   local cmd_parts = { "jj", "edit" }
+
+  table.insert(cmd_parts, revset)
+
   if ignore_immut then
     table.insert(cmd_parts, "--ignore-immutable")
   end
-
-  table.insert(cmd_parts, revset)
 
   -- Build cmd string
   local cmd = table.concat(cmd_parts, " ")
@@ -187,8 +188,6 @@
   close_terminal_buffer()
 end
 
-<<<<<<< HEAD
-=======
 --- Create a new change relative to the revision under the cursor in a jj log buffer.
 --- Behavior:
 ---   flag == nil       -> branch off the current revision
@@ -244,7 +243,6 @@
 
 ---
 ---
->>>>>>> 9d39e74c
 --- Create a floating window for terminal output
 --- @param config table Window configuration options
 --- @param enter boolean Whether to enter the window after creation
@@ -575,18 +573,14 @@
 		register_command_keymap({ "n" }, "<CR>", handle_status_enter, { desc = "Open file under cursor" })
 		register_command_keymap({ "n" }, "X", handle_status_restore, { desc = "Restore file under cursor" })
 	elseif cmd_parts[2] == "log" then
-<<<<<<< HEAD
+    -- EDIT
 		register_command_keymap({ "n" }, "<CR>", function()
       handle_log_enter(false)
     end, { desc = "Edit change under cursor" })
     register_command_keymap({ "n" }, "<S-CR>", function()
       handle_log_enter(true)
     end, { desc = "Edit change under cursor ignoring immutability" })
-=======
-		-- Edit
-		register_command_keymap({ "n" }, "<CR>", handle_log_enter, { desc = "Edit change under cursor" })
-		-- Diff
->>>>>>> 9d39e74c
+    -- Diff
 		register_command_keymap({ "n" }, "d", handle_log_diff, { desc = "Diff change under cursor" })
 		-- New
 		register_command_keymap({ "n" }, "n", handle_log_new, { desc = "New change off the change under cursor" })
